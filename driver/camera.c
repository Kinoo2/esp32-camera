// Copyright 2015-2016 Espressif Systems (Shanghai) PTE LTD
//
// Licensed under the Apache License, Version 2.0 (the "License");
// you may not use this file except in compliance with the License.
// You may obtain a copy of the License at
//
//     http://www.apache.org/licenses/LICENSE-2.0
//
// Unless required by applicable law or agreed to in writing, software
// distributed under the License is distributed on an "AS IS" BASIS,
// WITHOUT WARRANTIES OR CONDITIONS OF ANY KIND, either express or implied.
// See the License for the specific language governing permissions and
// limitations under the License.
#include <stdio.h>
#include <stdlib.h>
#include <string.h>
#include "time.h"
#include "sys/time.h"
#include "freertos/FreeRTOS.h"
#include "freertos/task.h"
#include "freertos/semphr.h"
#include "soc/soc.h"
#include "soc/gpio_sig_map.h"
#include "soc/i2s_reg.h"
#include "soc/i2s_struct.h"
#include "soc/io_mux_reg.h"
#include "driver/gpio.h"
#include "driver/rtc_io.h"
#include "driver/periph_ctrl.h"
#include "esp_intr_alloc.h"
#include "esp_system.h"
#include "nvs_flash.h"
#include "nvs.h"
#include "sensor.h"
#include "sccb.h"
#include "esp_camera.h"
#include "camera_common.h"
#include "xclk.h"
#if CONFIG_OV2640_SUPPORT
#include "ov2640.h"
#endif
#if CONFIG_OV7725_SUPPORT
#include "ov7725.h"
#endif
#if CONFIG_OV3660_SUPPORT
#include "ov3660.h"
#endif
#if CONFIG_OV5640_SUPPORT
#include "ov5640.h"
#endif
<<<<<<< HEAD
#if CONFIG_NT99141_SUPPORT
#include "nt99141.h"
=======
#if CONFIG_OV7670_SUPPORT
#include "ov7670.h"
>>>>>>> 630a3ccc
#endif

typedef enum {
    CAMERA_NONE = 0,
    CAMERA_UNKNOWN = 1,
    CAMERA_OV7725 = 7725,
    CAMERA_OV2640 = 2640,
    CAMERA_OV3660 = 3660,
    CAMERA_OV5640 = 5640,
<<<<<<< HEAD
    CAMERA_NT99141 = 9141,
=======
    CAMERA_OV7670 = 7670,
>>>>>>> 630a3ccc
} camera_model_t;

#define REG_PID        0x0A
#define REG_VER        0x0B
#define REG_MIDH       0x1C
#define REG_MIDL       0x1D

#define REG16_CHIDH     0x300A
#define REG16_CHIDL     0x300B

#if defined(ARDUINO_ARCH_ESP32) && defined(CONFIG_ARDUHAL_ESP_LOG)
#include "esp32-hal-log.h"
#define TAG ""
#else
#include "esp_log.h"
static const char* TAG = "camera";
#endif
static const char* CAMERA_SENSOR_NVS_KEY = "sensor";
static const char* CAMERA_PIXFORMAT_NVS_KEY = "pixformat";

typedef void (*dma_filter_t)(const dma_elem_t* src, lldesc_t* dma_desc, uint8_t* dst);

typedef struct camera_fb_s {
    uint8_t * buf;
    size_t len;
    size_t width;
    size_t height;
    pixformat_t format;
    struct timeval timestamp;
    size_t size;
    uint8_t ref;
    uint8_t bad;
    struct camera_fb_s * next;
} camera_fb_int_t;

typedef struct fb_s {
    uint8_t * buf;
    size_t len;
    struct fb_s * next;
} fb_item_t;

typedef struct {
    camera_config_t config;
    sensor_t sensor;

    camera_fb_int_t *fb;
    size_t fb_size;
    size_t data_size;

    size_t width;
    size_t height;
    size_t in_bytes_per_pixel;
    size_t fb_bytes_per_pixel;

    size_t dma_received_count;
    size_t dma_filtered_count;
    size_t dma_per_line;
    size_t dma_buf_width;
    size_t dma_sample_count;

    lldesc_t *dma_desc;
    dma_elem_t **dma_buf;
    size_t dma_desc_count;
    size_t dma_desc_cur;

    i2s_sampling_mode_t sampling_mode;
    dma_filter_t dma_filter;
    intr_handle_t i2s_intr_handle;
    QueueHandle_t data_ready;
    QueueHandle_t fb_in;
    QueueHandle_t fb_out;

    SemaphoreHandle_t frame_ready;
    TaskHandle_t dma_filter_task;
} camera_state_t;

camera_state_t* s_state = NULL;

static void i2s_init();
static int i2s_run();
static void IRAM_ATTR vsync_isr(void* arg);
static void IRAM_ATTR i2s_isr(void* arg);
static esp_err_t dma_desc_init();
static void dma_desc_deinit();
static void dma_filter_task(void *pvParameters);
static void dma_filter_grayscale(const dma_elem_t* src, lldesc_t* dma_desc, uint8_t* dst);
static void dma_filter_grayscale_highspeed(const dma_elem_t* src, lldesc_t* dma_desc, uint8_t* dst);
static void dma_filter_yuyv(const dma_elem_t* src, lldesc_t* dma_desc, uint8_t* dst);
static void dma_filter_yuyv_highspeed(const dma_elem_t* src, lldesc_t* dma_desc, uint8_t* dst);
static void dma_filter_jpeg(const dma_elem_t* src, lldesc_t* dma_desc, uint8_t* dst);
static void i2s_stop(bool* need_yield);

static bool is_hs_mode()
{
    return s_state->config.xclk_freq_hz > 10000000;
}

static size_t i2s_bytes_per_sample(i2s_sampling_mode_t mode)
{
    switch(mode) {
    case SM_0A00_0B00:
        return 4;
    case SM_0A0B_0B0C:
        return 4;
    case SM_0A0B_0C0D:
        return 2;
    default:
        assert(0 && "invalid sampling mode");
        return 0;
    }
}

static int IRAM_ATTR _gpio_get_level(gpio_num_t gpio_num)
{
    if (gpio_num < 32) {
        return (GPIO.in >> gpio_num) & 0x1;
    } else {
        return (GPIO.in1.data >> (gpio_num - 32)) & 0x1;
    }
}

static void IRAM_ATTR vsync_intr_disable()
{
    gpio_set_intr_type(s_state->config.pin_vsync, GPIO_INTR_DISABLE);
}

static void vsync_intr_enable()
{
    gpio_set_intr_type(s_state->config.pin_vsync, GPIO_INTR_NEGEDGE);
}

static int skip_frame()
{
    if (s_state == NULL) {
        return -1;
    }
    int64_t st_t = esp_timer_get_time();
    while (_gpio_get_level(s_state->config.pin_vsync) == 0) {
        if((esp_timer_get_time() - st_t) > 1000000LL){
            goto timeout;
        }
    }
    while (_gpio_get_level(s_state->config.pin_vsync) != 0) {
        if((esp_timer_get_time() - st_t) > 1000000LL){
            goto timeout;
        }
    }
    while (_gpio_get_level(s_state->config.pin_vsync) == 0) {
        if((esp_timer_get_time() - st_t) > 1000000LL){
            goto timeout;
        }
    }
    return 0;

timeout:
    ESP_LOGE(TAG, "Timeout waiting for VSYNC");
    return -1;
}

static void camera_fb_deinit()
{
    camera_fb_int_t * _fb1 = s_state->fb, * _fb2 = NULL;
    while(s_state->fb) {
        _fb2 = s_state->fb;
        s_state->fb = _fb2->next;
        if(_fb2->next == _fb1) {
            s_state->fb = NULL;
        }
        free(_fb2->buf);
        free(_fb2);
    }
}

static esp_err_t camera_fb_init(size_t count)
{
    if(!count) {
        return ESP_ERR_INVALID_ARG;
    }

    camera_fb_deinit();

    ESP_LOGI(TAG, "Allocating %u frame buffers (%d KB total)", count, (s_state->fb_size * count) / 1024);

    camera_fb_int_t * _fb = NULL, * _fb1 = NULL, * _fb2 = NULL;
    for(size_t i = 0; i < count; i++) {
        _fb2 = (camera_fb_int_t *)malloc(sizeof(camera_fb_int_t));
        if(!_fb2) {
            goto fail;
        }
        memset(_fb2, 0, sizeof(camera_fb_int_t));
        _fb2->size = s_state->fb_size;
        _fb2->buf = (uint8_t*) calloc(_fb2->size, 1);
        if(!_fb2->buf) {
            ESP_LOGI(TAG, "Allocating %d KB frame buffer in PSRAM", s_state->fb_size/1024);
            _fb2->buf = (uint8_t*) heap_caps_calloc(_fb2->size, 1, MALLOC_CAP_SPIRAM | MALLOC_CAP_8BIT);
        } else {
            ESP_LOGI(TAG, "Allocating %d KB frame buffer in OnBoard RAM", s_state->fb_size/1024);
        }
        if(!_fb2->buf) {
            free(_fb2);
            ESP_LOGE(TAG, "Allocating %d KB frame buffer Failed", s_state->fb_size/1024);
            goto fail;
        }
        memset(_fb2->buf, 0, _fb2->size);
        _fb2->next = _fb;
        _fb = _fb2;
        if(!i) {
            _fb1 = _fb2;
        }
    }
    if(_fb1) {
        _fb1->next = _fb;
    }

    s_state->fb = _fb;//load first buffer

    return ESP_OK;

fail:
    while(_fb) {
        _fb2 = _fb;
        _fb = _fb->next;
        free(_fb2->buf);
        free(_fb2);
    }
    return ESP_ERR_NO_MEM;
}

static esp_err_t dma_desc_init()
{
    assert(s_state->width % 4 == 0);
    size_t line_size = s_state->width * s_state->in_bytes_per_pixel *
                       i2s_bytes_per_sample(s_state->sampling_mode);
    ESP_LOGD(TAG, "Line width (for DMA): %d bytes", line_size);
    size_t dma_per_line = 1;
    size_t buf_size = line_size;
    while (buf_size >= 4096) {
        buf_size /= 2;
        dma_per_line *= 2;
    }
    size_t dma_desc_count = dma_per_line * 4;
    s_state->dma_buf_width = line_size;
    s_state->dma_per_line = dma_per_line;
    s_state->dma_desc_count = dma_desc_count;
    ESP_LOGD(TAG, "DMA buffer size: %d, DMA buffers per line: %d", buf_size, dma_per_line);
    ESP_LOGD(TAG, "DMA buffer count: %d", dma_desc_count);
    ESP_LOGD(TAG, "DMA buffer total: %d bytes", buf_size * dma_desc_count);

    s_state->dma_buf = (dma_elem_t**) malloc(sizeof(dma_elem_t*) * dma_desc_count);
    if (s_state->dma_buf == NULL) {
        return ESP_ERR_NO_MEM;
    }
    s_state->dma_desc = (lldesc_t*) malloc(sizeof(lldesc_t) * dma_desc_count);
    if (s_state->dma_desc == NULL) {
        return ESP_ERR_NO_MEM;
    }
    size_t dma_sample_count = 0;
    for (int i = 0; i < dma_desc_count; ++i) {
        ESP_LOGD(TAG, "Allocating DMA buffer #%d, size=%d", i, buf_size);
        dma_elem_t* buf = (dma_elem_t*) malloc(buf_size);
        if (buf == NULL) {
            return ESP_ERR_NO_MEM;
        }
        s_state->dma_buf[i] = buf;
        ESP_LOGV(TAG, "dma_buf[%d]=%p", i, buf);

        lldesc_t* pd = &s_state->dma_desc[i];
        pd->length = buf_size;
        if (s_state->sampling_mode == SM_0A0B_0B0C &&
                (i + 1) % dma_per_line == 0) {
            pd->length -= 4;
        }
        dma_sample_count += pd->length / 4;
        pd->size = pd->length;
        pd->owner = 1;
        pd->sosf = 1;
        pd->buf = (uint8_t*) buf;
        pd->offset = 0;
        pd->empty = 0;
        pd->eof = 1;
        pd->qe.stqe_next = &s_state->dma_desc[(i + 1) % dma_desc_count];
    }
    s_state->dma_sample_count = dma_sample_count;
    return ESP_OK;
}

static void dma_desc_deinit()
{
    if (s_state->dma_buf) {
        for (int i = 0; i < s_state->dma_desc_count; ++i) {
            free(s_state->dma_buf[i]);
        }
    }
    free(s_state->dma_buf);
    free(s_state->dma_desc);
}

static inline void IRAM_ATTR i2s_conf_reset()
{
    const uint32_t lc_conf_reset_flags = I2S_IN_RST_M | I2S_AHBM_RST_M
                                         | I2S_AHBM_FIFO_RST_M;
    I2S0.lc_conf.val |= lc_conf_reset_flags;
    I2S0.lc_conf.val &= ~lc_conf_reset_flags;

    const uint32_t conf_reset_flags = I2S_RX_RESET_M | I2S_RX_FIFO_RESET_M
                                      | I2S_TX_RESET_M | I2S_TX_FIFO_RESET_M;
    I2S0.conf.val |= conf_reset_flags;
    I2S0.conf.val &= ~conf_reset_flags;
    while (I2S0.state.rx_fifo_reset_back) {
        ;
    }
}

static void i2s_gpio_init(const camera_config_t* config)
{
    // Configure input GPIOs
    const gpio_num_t pins[] = {
        config->pin_d7,
        config->pin_d6,
        config->pin_d5,
        config->pin_d4,
        config->pin_d3,
        config->pin_d2,
        config->pin_d1,
        config->pin_d0,
        config->pin_vsync,
        config->pin_href,
        config->pin_pclk
    };
    gpio_config_t conf = {
        .mode = GPIO_MODE_INPUT,
        .pull_up_en = GPIO_PULLUP_ENABLE,
        .pull_down_en = GPIO_PULLDOWN_DISABLE,
        .intr_type = GPIO_INTR_DISABLE,
        .pin_bit_mask = 0LL
    };
    for (int i = 0; i < sizeof(pins) / sizeof(gpio_num_t); ++i) {
        if (rtc_gpio_is_valid_gpio(pins[i])) {
            rtc_gpio_deinit(pins[i]);
        }
        conf.pin_bit_mask |= 1LL << pins[i];
    }
    gpio_config(&conf);
}

static void i2s_init()
{
    camera_config_t* config = &s_state->config;

    // Route input GPIOs to I2S peripheral using GPIO matrix
    gpio_matrix_in(config->pin_d0, I2S0I_DATA_IN0_IDX, false);
    gpio_matrix_in(config->pin_d1, I2S0I_DATA_IN1_IDX, false);
    gpio_matrix_in(config->pin_d2, I2S0I_DATA_IN2_IDX, false);
    gpio_matrix_in(config->pin_d3, I2S0I_DATA_IN3_IDX, false);
    gpio_matrix_in(config->pin_d4, I2S0I_DATA_IN4_IDX, false);
    gpio_matrix_in(config->pin_d5, I2S0I_DATA_IN5_IDX, false);
    gpio_matrix_in(config->pin_d6, I2S0I_DATA_IN6_IDX, false);
    gpio_matrix_in(config->pin_d7, I2S0I_DATA_IN7_IDX, false);
    gpio_matrix_in(config->pin_vsync, I2S0I_V_SYNC_IDX, false);
    gpio_matrix_in(0x38, I2S0I_H_SYNC_IDX, false);
    gpio_matrix_in(config->pin_href, I2S0I_H_ENABLE_IDX, false);
    gpio_matrix_in(config->pin_pclk, I2S0I_WS_IN_IDX, false);

    // Enable and configure I2S peripheral
    periph_module_enable(PERIPH_I2S0_MODULE);
    // Toggle some reset bits in LC_CONF register
    // Toggle some reset bits in CONF register
    i2s_conf_reset();
    // Enable slave mode (sampling clock is external)
    I2S0.conf.rx_slave_mod = 1;
    // Enable parallel mode
    I2S0.conf2.lcd_en = 1;
    // Use HSYNC/VSYNC/HREF to control sampling
    I2S0.conf2.camera_en = 1;
    // Configure clock divider
    I2S0.clkm_conf.clkm_div_a = 1;
    I2S0.clkm_conf.clkm_div_b = 0;
    I2S0.clkm_conf.clkm_div_num = 2;
    // FIFO will sink data to DMA
    I2S0.fifo_conf.dscr_en = 1;
    // FIFO configuration
    I2S0.fifo_conf.rx_fifo_mod = s_state->sampling_mode;
    I2S0.fifo_conf.rx_fifo_mod_force_en = 1;
    I2S0.conf_chan.rx_chan_mod = 1;
    // Clear flags which are used in I2S serial mode
    I2S0.sample_rate_conf.rx_bits_mod = 0;
    I2S0.conf.rx_right_first = 0;
    I2S0.conf.rx_msb_right = 0;
    I2S0.conf.rx_msb_shift = 0;
    I2S0.conf.rx_mono = 0;
    I2S0.conf.rx_short_sync = 0;
    I2S0.timing.val = 0;
    I2S0.timing.rx_dsync_sw = 1;

    // Allocate I2S interrupt, keep it disabled
    ESP_ERROR_CHECK(esp_intr_alloc(ETS_I2S0_INTR_SOURCE,
                   ESP_INTR_FLAG_INTRDISABLED | ESP_INTR_FLAG_LOWMED | ESP_INTR_FLAG_IRAM,
                   &i2s_isr, NULL, &s_state->i2s_intr_handle));
}

static void IRAM_ATTR i2s_start_bus()
{
    s_state->dma_desc_cur = 0;
    s_state->dma_received_count = 0;
    //s_state->dma_filtered_count = 0;
    esp_intr_disable(s_state->i2s_intr_handle);
    i2s_conf_reset();

    I2S0.rx_eof_num = s_state->dma_sample_count;
    I2S0.in_link.addr = (uint32_t) &s_state->dma_desc[0];
    I2S0.in_link.start = 1;
    I2S0.int_clr.val = I2S0.int_raw.val;
    I2S0.int_ena.val = 0;
    I2S0.int_ena.in_done = 1;

    esp_intr_enable(s_state->i2s_intr_handle);
    I2S0.conf.rx_start = 1;
    if (s_state->config.pixel_format == PIXFORMAT_JPEG) {
        vsync_intr_enable();
    }
}

static int i2s_run()
{
    for (int i = 0; i < s_state->dma_desc_count; ++i) {
        lldesc_t* d = &s_state->dma_desc[i];
        ESP_LOGV(TAG, "DMA desc %2d: %u %u %u %u %u %u %p %p",
                 i, d->length, d->size, d->offset, d->eof, d->sosf, d->owner, d->buf, d->qe.stqe_next);
        memset(s_state->dma_buf[i], 0, d->length);
    }

    // wait for frame
    camera_fb_int_t * fb = s_state->fb;
    while(s_state->config.fb_count > 1) {
        while(s_state->fb->ref && s_state->fb->next != fb) {
            s_state->fb = s_state->fb->next;
        }
        if(s_state->fb->ref == 0) {
            break;
        }
        vTaskDelay(2);
    }

    //todo: wait for vsync
    ESP_LOGV(TAG, "Waiting for negative edge on VSYNC");

    int64_t st_t = esp_timer_get_time();
    while (_gpio_get_level(s_state->config.pin_vsync) != 0) {
        if((esp_timer_get_time() - st_t) > 1000000LL){
            ESP_LOGE(TAG, "Timeout waiting for VSYNC");
            return -1;
        }
    }
    ESP_LOGV(TAG, "Got VSYNC");
    i2s_start_bus();
    return 0;
}

static void IRAM_ATTR i2s_stop_bus()
{
    esp_intr_disable(s_state->i2s_intr_handle);
    vsync_intr_disable();
    i2s_conf_reset();
    I2S0.conf.rx_start = 0;
}

static void IRAM_ATTR i2s_stop(bool* need_yield)
{
    if(s_state->config.fb_count == 1 && !s_state->fb->bad) {
        i2s_stop_bus();
    } else {
        s_state->dma_received_count = 0;
    }

    size_t val = SIZE_MAX;
    BaseType_t higher_priority_task_woken;
    BaseType_t ret = xQueueSendFromISR(s_state->data_ready, &val, &higher_priority_task_woken);
    if(need_yield && !*need_yield) {
        *need_yield = (ret == pdTRUE && higher_priority_task_woken == pdTRUE);
    }
}

static void IRAM_ATTR signal_dma_buf_received(bool* need_yield)
{
    size_t dma_desc_filled = s_state->dma_desc_cur;
    s_state->dma_desc_cur = (dma_desc_filled + 1) % s_state->dma_desc_count;
    s_state->dma_received_count++;
    if(!s_state->fb->ref && s_state->fb->bad){
        *need_yield = false;
        return;
    }
    BaseType_t higher_priority_task_woken;
    BaseType_t ret = xQueueSendFromISR(s_state->data_ready, &dma_desc_filled, &higher_priority_task_woken);
    if (ret != pdTRUE) {
        if(!s_state->fb->ref) {
            s_state->fb->bad = 1;
        }
        //ESP_EARLY_LOGW(TAG, "qsf:%d", s_state->dma_received_count);
        //ets_printf("qsf:%d\n", s_state->dma_received_count);
        //ets_printf("qovf\n");
    }
    *need_yield = (ret == pdTRUE && higher_priority_task_woken == pdTRUE);
}

static void IRAM_ATTR i2s_isr(void* arg)
{
    I2S0.int_clr.val = I2S0.int_raw.val;
    bool need_yield = false;
    signal_dma_buf_received(&need_yield);
    if (s_state->config.pixel_format != PIXFORMAT_JPEG
     && s_state->dma_received_count == s_state->height * s_state->dma_per_line) {
        i2s_stop(&need_yield);
    }
    if (need_yield) {
        portYIELD_FROM_ISR();
    }
}

static void IRAM_ATTR vsync_isr(void* arg)
{
    GPIO.status1_w1tc.val = GPIO.status1.val;
    GPIO.status_w1tc = GPIO.status;
    bool need_yield = false;
    //if vsync is low and we have received some data, frame is done
    if (_gpio_get_level(s_state->config.pin_vsync) == 0) {
        if(s_state->dma_received_count > 0) {
            signal_dma_buf_received(&need_yield);
            //ets_printf("end_vsync\n");
            if(s_state->dma_filtered_count > 1 || s_state->fb->bad || s_state->config.fb_count > 1) {
                i2s_stop(&need_yield);
            }
            //ets_printf("vs\n");
        }
        if(s_state->config.fb_count > 1 || s_state->dma_filtered_count < 2) {
            I2S0.conf.rx_start = 0;
            I2S0.in_link.start = 0;
            I2S0.int_clr.val = I2S0.int_raw.val;
            i2s_conf_reset();
            s_state->dma_desc_cur = (s_state->dma_desc_cur + 1) % s_state->dma_desc_count;
            //I2S0.rx_eof_num = s_state->dma_sample_count;
            I2S0.in_link.addr = (uint32_t) &s_state->dma_desc[s_state->dma_desc_cur];
            I2S0.in_link.start = 1;
            I2S0.conf.rx_start = 1;
            s_state->dma_received_count = 0;
        }
    }
    if (need_yield) {
        portYIELD_FROM_ISR();
    }
}

static void IRAM_ATTR camera_fb_done()
{
    camera_fb_int_t * fb = NULL, * fb2 = NULL;
    BaseType_t taskAwoken = 0;

    if(s_state->config.fb_count == 1) {
        xSemaphoreGive(s_state->frame_ready);
        return;
    }

    fb = s_state->fb;
    if(!fb->ref && fb->len) {
        //add reference
        fb->ref = 1;

        //check if the queue is full
        if(xQueueIsQueueFullFromISR(s_state->fb_out) == pdTRUE) {
            //pop frame buffer from the queue
            if(xQueueReceiveFromISR(s_state->fb_out, &fb2, &taskAwoken) == pdTRUE) {
                //free the popped buffer
                fb2->ref = 0;
                fb2->len = 0;
                //push the new frame to the end of the queue
                xQueueSendFromISR(s_state->fb_out, &fb, &taskAwoken);
            } else {
                //queue is full and we could not pop a frame from it
            }
        } else {
            //push the new frame to the end of the queue
            xQueueSendFromISR(s_state->fb_out, &fb, &taskAwoken);
        }
    } else {
        //frame was referenced or empty
    }

    //return buffers to be filled
    while(xQueueReceiveFromISR(s_state->fb_in, &fb2, &taskAwoken) == pdTRUE) {
        fb2->ref = 0;
        fb2->len = 0;
    }

    //advance frame buffer only if the current one has data
    if(s_state->fb->len) {
        s_state->fb = s_state->fb->next;
    }
    //try to find the next free frame buffer
    while(s_state->fb->ref && s_state->fb->next != fb) {
        s_state->fb = s_state->fb->next;
    }
    //is the found frame buffer free?
    if(!s_state->fb->ref) {
        //buffer found. make sure it's empty
        s_state->fb->len = 0;
        *((uint32_t *)s_state->fb->buf) = 0;
    } else {
        //stay at the previous buffer
        s_state->fb = fb;
    }
}

static void IRAM_ATTR dma_finish_frame()
{
    size_t buf_len = s_state->width * s_state->fb_bytes_per_pixel / s_state->dma_per_line;

    if(!s_state->fb->ref) {
        // is the frame bad?
        if(s_state->fb->bad){
            s_state->fb->bad = 0;
            s_state->fb->len = 0;
            *((uint32_t *)s_state->fb->buf) = 0;
            if(s_state->config.fb_count == 1) {
                i2s_start_bus();
            }
            //ets_printf("bad\n");
        } else {
            s_state->fb->len = s_state->dma_filtered_count * buf_len;
            if(s_state->fb->len) {
                //find the end marker for JPEG. Data after that can be discarded
                if(s_state->fb->format == PIXFORMAT_JPEG){
                    uint8_t * dptr = &s_state->fb->buf[s_state->fb->len - 1];
                    while(dptr > s_state->fb->buf){
                        if(dptr[0] == 0xFF && dptr[1] == 0xD9 && dptr[2] == 0x00 && dptr[3] == 0x00){
                            dptr += 2;
                            s_state->fb->len = dptr - s_state->fb->buf;
                            if((s_state->fb->len & 0x1FF) == 0){
                                s_state->fb->len += 1;
                            }
                            if((s_state->fb->len % 100) == 0){
                                s_state->fb->len += 1;
                            }
                            break;
                        }
                        dptr--;
                    }
                }
                //send out the frame
                camera_fb_done();
            } else if(s_state->config.fb_count == 1){
                //frame was empty?
                i2s_start_bus();
            } else {
                //ets_printf("empty\n");
            }
        }
    } else if(s_state->fb->len) {
        camera_fb_done();
    }
    s_state->dma_filtered_count = 0;
}

static void IRAM_ATTR dma_filter_buffer(size_t buf_idx)
{
    //no need to process the data if frame is in use or is bad
    if(s_state->fb->ref || s_state->fb->bad) {
        return;
    }

    //check if there is enough space in the frame buffer for the new data
    size_t buf_len = s_state->width * s_state->fb_bytes_per_pixel / s_state->dma_per_line;
    size_t fb_pos = s_state->dma_filtered_count * buf_len;
    if(fb_pos > s_state->fb_size - buf_len) {
        //size_t processed = s_state->dma_received_count * buf_len;
        //ets_printf("[%s:%u] ovf pos: %u, processed: %u\n", __FUNCTION__, __LINE__, fb_pos, processed);
        return;
    }

    //convert I2S DMA buffer to pixel data
    (*s_state->dma_filter)(s_state->dma_buf[buf_idx], &s_state->dma_desc[buf_idx], s_state->fb->buf + fb_pos);

    //first frame buffer
    if(!s_state->dma_filtered_count) {
        //check for correct JPEG header
        if(s_state->sensor.pixformat == PIXFORMAT_JPEG) {
            uint32_t sig = *((uint32_t *)s_state->fb->buf) & 0xFFFFFF;
            if(sig != 0xffd8ff) {
                ets_printf("bh 0x%08x\n", sig);
                s_state->fb->bad = 1;
                return;
            }
        }
        //set the frame properties
        s_state->fb->width = resolution[s_state->sensor.status.framesize].width;
        s_state->fb->height = resolution[s_state->sensor.status.framesize].height;
        s_state->fb->format = s_state->sensor.pixformat;

        uint64_t us = (uint64_t)esp_timer_get_time();
        s_state->fb->timestamp.tv_sec = us / 1000000UL;
        s_state->fb->timestamp.tv_usec = us % 1000000UL;
    }
    s_state->dma_filtered_count++;
}

static void IRAM_ATTR dma_filter_task(void *pvParameters)
{
    s_state->dma_filtered_count = 0;
    while (true) {
        size_t buf_idx;
        if(xQueueReceive(s_state->data_ready, &buf_idx, portMAX_DELAY) == pdTRUE) {
            if (buf_idx == SIZE_MAX) {
                //this is the end of the frame
                dma_finish_frame();
            } else {
                dma_filter_buffer(buf_idx);
            }
        }
    }
}

static void IRAM_ATTR dma_filter_jpeg(const dma_elem_t* src, lldesc_t* dma_desc, uint8_t* dst)
{
    size_t end = dma_desc->length / sizeof(dma_elem_t) / 4;
    // manually unrolling 4 iterations of the loop here
    for (size_t i = 0; i < end; ++i) {
        dst[0] = src[0].sample1;
        dst[1] = src[1].sample1;
        dst[2] = src[2].sample1;
        dst[3] = src[3].sample1;
        src += 4;
        dst += 4;
    }
}

static void IRAM_ATTR dma_filter_grayscale(const dma_elem_t* src, lldesc_t* dma_desc, uint8_t* dst)
{
    size_t end = dma_desc->length / sizeof(dma_elem_t) / 4;
    for (size_t i = 0; i < end; ++i) {
        // manually unrolling 4 iterations of the loop here
        dst[0] = src[0].sample1;
        dst[1] = src[1].sample1;
        dst[2] = src[2].sample1;
        dst[3] = src[3].sample1;
        src += 4;
        dst += 4;
    }
}

static void IRAM_ATTR dma_filter_grayscale_highspeed(const dma_elem_t* src, lldesc_t* dma_desc, uint8_t* dst)
{
    size_t end = dma_desc->length / sizeof(dma_elem_t) / 8;
    for (size_t i = 0; i < end; ++i) {
        // manually unrolling 4 iterations of the loop here
        dst[0] = src[0].sample1;
        dst[1] = src[2].sample1;
        dst[2] = src[4].sample1;
        dst[3] = src[6].sample1;
        src += 8;
        dst += 4;
    }
    // the final sample of a line in SM_0A0B_0B0C sampling mode needs special handling
    if ((dma_desc->length & 0x7) != 0) {
        dst[0] = src[0].sample1;
        dst[1] = src[2].sample1;
    }
}

static void IRAM_ATTR dma_filter_yuyv(const dma_elem_t* src, lldesc_t* dma_desc, uint8_t* dst)
{
    size_t end = dma_desc->length / sizeof(dma_elem_t) / 4;
    for (size_t i = 0; i < end; ++i) {
        dst[0] = src[0].sample1;//y0
        dst[1] = src[0].sample2;//u
        dst[2] = src[1].sample1;//y1
        dst[3] = src[1].sample2;//v

        dst[4] = src[2].sample1;//y0
        dst[5] = src[2].sample2;//u
        dst[6] = src[3].sample1;//y1
        dst[7] = src[3].sample2;//v
        src += 4;
        dst += 8;
    }
}

static void IRAM_ATTR dma_filter_yuyv_highspeed(const dma_elem_t* src, lldesc_t* dma_desc, uint8_t* dst)
{
    size_t end = dma_desc->length / sizeof(dma_elem_t) / 8;
    for (size_t i = 0; i < end; ++i) {
        dst[0] = src[0].sample1;//y0
        dst[1] = src[1].sample1;//u
        dst[2] = src[2].sample1;//y1
        dst[3] = src[3].sample1;//v

        dst[4] = src[4].sample1;//y0
        dst[5] = src[5].sample1;//u
        dst[6] = src[6].sample1;//y1
        dst[7] = src[7].sample1;//v
        src += 8;
        dst += 8;
    }
    if ((dma_desc->length & 0x7) != 0) {
        dst[0] = src[0].sample1;//y0
        dst[1] = src[1].sample1;//u
        dst[2] = src[2].sample1;//y1
        dst[3] = src[2].sample2;//v
    }
}

static void IRAM_ATTR dma_filter_rgb888(const dma_elem_t* src, lldesc_t* dma_desc, uint8_t* dst)
{
    size_t end = dma_desc->length / sizeof(dma_elem_t) / 4;
    uint8_t lb, hb;
    for (size_t i = 0; i < end; ++i) {
        hb = src[0].sample1;
        lb = src[0].sample2;
        dst[0] = (lb & 0x1F) << 3;
        dst[1] = (hb & 0x07) << 5 | (lb & 0xE0) >> 3;
        dst[2] = hb & 0xF8;

        hb = src[1].sample1;
        lb = src[1].sample2;
        dst[3] = (lb & 0x1F) << 3;
        dst[4] = (hb & 0x07) << 5 | (lb & 0xE0) >> 3;
        dst[5] = hb & 0xF8;

        hb = src[2].sample1;
        lb = src[2].sample2;
        dst[6] = (lb & 0x1F) << 3;
        dst[7] = (hb & 0x07) << 5 | (lb & 0xE0) >> 3;
        dst[8] = hb & 0xF8;

        hb = src[3].sample1;
        lb = src[3].sample2;
        dst[9] = (lb & 0x1F) << 3;
        dst[10] = (hb & 0x07) << 5 | (lb & 0xE0) >> 3;
        dst[11] = hb & 0xF8;
        src += 4;
        dst += 12;
    }
}

static void IRAM_ATTR dma_filter_rgb888_highspeed(const dma_elem_t* src, lldesc_t* dma_desc, uint8_t* dst)
{
    size_t end = dma_desc->length / sizeof(dma_elem_t) / 8;
    uint8_t lb, hb;
    for (size_t i = 0; i < end; ++i) {
        hb = src[0].sample1;
        lb = src[1].sample1;
        dst[0] = (lb & 0x1F) << 3;
        dst[1] = (hb & 0x07) << 5 | (lb & 0xE0) >> 3;
        dst[2] = hb & 0xF8;

        hb = src[2].sample1;
        lb = src[3].sample1;
        dst[3] = (lb & 0x1F) << 3;
        dst[4] = (hb & 0x07) << 5 | (lb & 0xE0) >> 3;
        dst[5] = hb & 0xF8;

        hb = src[4].sample1;
        lb = src[5].sample1;
        dst[6] = (lb & 0x1F) << 3;
        dst[7] = (hb & 0x07) << 5 | (lb & 0xE0) >> 3;
        dst[8] = hb & 0xF8;

        hb = src[6].sample1;
        lb = src[7].sample1;
        dst[9] = (lb & 0x1F) << 3;
        dst[10] = (hb & 0x07) << 5 | (lb & 0xE0) >> 3;
        dst[11] = hb & 0xF8;

        src += 8;
        dst += 12;
    }
    if ((dma_desc->length & 0x7) != 0) {
        hb = src[0].sample1;
        lb = src[1].sample1;
        dst[0] = (lb & 0x1F) << 3;
        dst[1] = (hb & 0x07) << 5 | (lb & 0xE0) >> 3;
        dst[2] = hb & 0xF8;

        hb = src[2].sample1;
        lb = src[2].sample2;
        dst[3] = (lb & 0x1F) << 3;
        dst[4] = (hb & 0x07) << 5 | (lb & 0xE0) >> 3;
        dst[5] = hb & 0xF8;
    }
}

/*
 * Public Methods
 * */

esp_err_t camera_probe(const camera_config_t* config, camera_model_t* out_camera_model)
{
    if (s_state != NULL) {
        return ESP_ERR_INVALID_STATE;
    }

    s_state = (camera_state_t*) calloc(sizeof(*s_state), 1);
    if (!s_state) {
        return ESP_ERR_NO_MEM;
    }

    if(config->pin_xclk >= 0) {
      ESP_LOGD(TAG, "Enabling XCLK output");
      camera_enable_out_clock(config);
    }

    if (config->pin_sscb_sda != -1) {
      ESP_LOGD(TAG, "Initializing SSCB");
      SCCB_Init(config->pin_sscb_sda, config->pin_sscb_scl);
    }
	
    if(config->pin_pwdn >= 0) {
        ESP_LOGD(TAG, "Resetting camera by power down line");
        gpio_config_t conf = { 0 };
        conf.pin_bit_mask = 1LL << config->pin_pwdn;
        conf.mode = GPIO_MODE_OUTPUT;
        gpio_config(&conf);

        // carefull, logic is inverted compared to reset pin
        gpio_set_level(config->pin_pwdn, 1);
        vTaskDelay(10 / portTICK_PERIOD_MS);
        gpio_set_level(config->pin_pwdn, 0);
        vTaskDelay(10 / portTICK_PERIOD_MS);
    }

    if(config->pin_reset >= 0) {
        ESP_LOGD(TAG, "Resetting camera");
        gpio_config_t conf = { 0 };
        conf.pin_bit_mask = 1LL << config->pin_reset;
        conf.mode = GPIO_MODE_OUTPUT;
        gpio_config(&conf);

        gpio_set_level(config->pin_reset, 0);
        vTaskDelay(10 / portTICK_PERIOD_MS);
        gpio_set_level(config->pin_reset, 1);
        vTaskDelay(10 / portTICK_PERIOD_MS);
    }

    ESP_LOGD(TAG, "Searching for camera address");
    vTaskDelay(10 / portTICK_PERIOD_MS);
    uint8_t slv_addr = SCCB_Probe();
    if (slv_addr == 0) {
        *out_camera_model = CAMERA_NONE;
        camera_disable_out_clock();
        return ESP_ERR_CAMERA_NOT_DETECTED;
    }
    
    //slv_addr = 0x30;
    ESP_LOGD(TAG, "Detected camera at address=0x%02x", slv_addr);
    sensor_id_t* id = &s_state->sensor.id;

#if CONFIG_OV2640_SUPPORT
    if (slv_addr == 0x30) {
        ESP_LOGD(TAG, "Resetting OV2640");
        //camera might be OV2640. try to reset it
        SCCB_Write(0x30, 0xFF, 0x01);//bank sensor
        SCCB_Write(0x30, 0x12, 0x80);//reset
        vTaskDelay(10 / portTICK_PERIOD_MS);
        slv_addr = SCCB_Probe();
    }
#endif
#if CONFIG_NT99141_SUPPORT
   if (slv_addr == 0x2a)
    {
        ESP_LOGD(TAG, "Resetting NT99141");
        SCCB_Write16(0x2a, 0x3008, 0x01);//bank sensor
    }
#endif 

    s_state->sensor.slv_addr = slv_addr;
    s_state->sensor.xclk_freq_hz = config->xclk_freq_hz;

#if (CONFIG_OV3660_SUPPORT || CONFIG_OV5640_SUPPORT || CONFIG_NT99141_SUPPORT)
    if(s_state->sensor.slv_addr == 0x3c){
        id->PID = SCCB_Read16(s_state->sensor.slv_addr, REG16_CHIDH);
        id->VER = SCCB_Read16(s_state->sensor.slv_addr, REG16_CHIDL);
        vTaskDelay(10 / portTICK_PERIOD_MS);
        ESP_LOGD(TAG, "Camera PID=0x%02x VER=0x%02x", id->PID, id->VER);
    } else if(s_state->sensor.slv_addr == 0x2a){
        id->PID = SCCB_Read16(s_state->sensor.slv_addr, 0x3000);
        id->VER = SCCB_Read16(s_state->sensor.slv_addr, 0x3001);
        vTaskDelay(10 / portTICK_PERIOD_MS);
        ESP_LOGD(TAG, "Camera PID=0x%02x VER=0x%02x", id->PID, id->VER);
        if(config->xclk_freq_hz > 10000000)
        {
            ESP_LOGE(TAG, "NT99141: only XCLK under 10MHz is supported, and XCLK is now set to 10M");
            s_state->sensor.xclk_freq_hz = 10000000;
        }    
    } else {
#endif
        id->PID = SCCB_Read(s_state->sensor.slv_addr, REG_PID);
        id->VER = SCCB_Read(s_state->sensor.slv_addr, REG_VER);
        id->MIDL = SCCB_Read(s_state->sensor.slv_addr, REG_MIDL);
        id->MIDH = SCCB_Read(s_state->sensor.slv_addr, REG_MIDH);
        vTaskDelay(10 / portTICK_PERIOD_MS);
        ESP_LOGD(TAG, "Camera PID=0x%02x VER=0x%02x MIDL=0x%02x MIDH=0x%02x",
                 id->PID, id->VER, id->MIDH, id->MIDL);

#if (CONFIG_OV3660_SUPPORT || CONFIG_OV5640_SUPPORT || CONFIG_NT99141_SUPPORT)
    }
#endif


    switch (id->PID) {
#if CONFIG_OV2640_SUPPORT
    case OV2640_PID:
        *out_camera_model = CAMERA_OV2640;
        ov2640_init(&s_state->sensor);
        break;
#endif
#if CONFIG_OV7725_SUPPORT
    case OV7725_PID:
        *out_camera_model = CAMERA_OV7725;
        ov7725_init(&s_state->sensor);
        break;
#endif
#if CONFIG_OV3660_SUPPORT
    case OV3660_PID:
        *out_camera_model = CAMERA_OV3660;
        ov3660_init(&s_state->sensor);
        break;
#endif
#if CONFIG_OV5640_SUPPORT
    case OV5640_PID:
        *out_camera_model = CAMERA_OV5640;
        ov5640_init(&s_state->sensor);
        break;
#endif
<<<<<<< HEAD
#if CONFIG_NT99141_SUPPORT
        case NT99141_PID:
        *out_camera_model = CAMERA_NT99141;
        NT99141_init(&s_state->sensor);
        break;
#endif

=======
#if CONFIG_OV7670_SUPPORT
    case OV7670_PID:
        *out_camera_model = CAMERA_OV7670;
        ov7670_init(&s_state->sensor);
        break;
#endif
>>>>>>> 630a3ccc
    default:
        id->PID = 0;
        *out_camera_model = CAMERA_UNKNOWN;
        camera_disable_out_clock();
        ESP_LOGE(TAG, "Detected camera not supported.");
        return ESP_ERR_CAMERA_NOT_SUPPORTED;
    }

    ESP_LOGD(TAG, "Doing SW reset of sensor");
    s_state->sensor.reset(&s_state->sensor);

    return ESP_OK;
}

esp_err_t camera_init(const camera_config_t* config)
{
    if (!s_state) {
        return ESP_ERR_INVALID_STATE;
    }
    if (s_state->sensor.id.PID == 0) {
        return ESP_ERR_CAMERA_NOT_SUPPORTED;
    }
    memcpy(&s_state->config, config, sizeof(*config));
    esp_err_t err = ESP_OK;
    framesize_t frame_size = (framesize_t) config->frame_size;
    pixformat_t pix_format = (pixformat_t) config->pixel_format;

    switch (s_state->sensor.id.PID) {
#if CONFIG_OV2640_SUPPORT
        case OV2640_PID:
            if (frame_size > FRAMESIZE_UXGA) {
                frame_size = FRAMESIZE_UXGA;
            }
            break;
#endif
#if CONFIG_OV7725_SUPPORT
        case OV7725_PID:
            if (frame_size > FRAMESIZE_VGA) {
                frame_size = FRAMESIZE_VGA;
            }
            break;
#endif
#if CONFIG_OV3660_SUPPORT
        case OV3660_PID:
            if (frame_size > FRAMESIZE_QXGA) {
                frame_size = FRAMESIZE_QXGA;
            }
            break;
#endif
#if CONFIG_OV5640_SUPPORT
        case OV5640_PID:
            if (frame_size > FRAMESIZE_QSXGA) {
                frame_size = FRAMESIZE_QSXGA;
            }
            break;
#endif
<<<<<<< HEAD
#if CONFIG_NT99141_SUPPORT
        case NT99141_PID:
            if (frame_size > FRAMESIZE_HD) {
                frame_size = FRAMESIZE_HD;
=======
#if CONFIG_OV7670_SUPPORT
        case OV7670_PID:
            if (frame_size > FRAMESIZE_VGA) {
                frame_size = FRAMESIZE_VGA;
>>>>>>> 630a3ccc
            }
            break;
#endif
        default:
            return ESP_ERR_CAMERA_NOT_SUPPORTED;
    }

    s_state->width = resolution[frame_size].width;
    s_state->height = resolution[frame_size].height;

    if (pix_format == PIXFORMAT_GRAYSCALE) {
        s_state->fb_size = s_state->width * s_state->height;
        if (s_state->sensor.id.PID == OV3660_PID || s_state->sensor.id.PID == OV5640_PID || s_state->sensor.id.PID == NT99141_PID) {
            if (is_hs_mode()) {
                s_state->sampling_mode = SM_0A00_0B00;
                s_state->dma_filter = &dma_filter_yuyv_highspeed;
            } else {
                s_state->sampling_mode = SM_0A0B_0C0D;
                s_state->dma_filter = &dma_filter_yuyv;
            }
            s_state->in_bytes_per_pixel = 1;       // camera sends Y8
        } else {
            if (is_hs_mode() && s_state->sensor.id.PID != OV7725_PID) {
                s_state->sampling_mode = SM_0A00_0B00;
                s_state->dma_filter = &dma_filter_grayscale_highspeed;
            } else {
                s_state->sampling_mode = SM_0A0B_0C0D;
                s_state->dma_filter = &dma_filter_grayscale;
            }
            s_state->in_bytes_per_pixel = 2;       // camera sends YU/YV
        }
        s_state->fb_bytes_per_pixel = 1;       // frame buffer stores Y8
    } else if (pix_format == PIXFORMAT_YUV422 || pix_format == PIXFORMAT_RGB565) {
            s_state->fb_size = s_state->width * s_state->height * 2;
            if (is_hs_mode() && s_state->sensor.id.PID != OV7725_PID) {
                if(s_state->sensor.id.PID == OV7670_PID) {
                    s_state->sampling_mode = SM_0A0B_0B0C;
                }else{
                    s_state->sampling_mode = SM_0A00_0B00;
                }
                s_state->dma_filter = &dma_filter_yuyv_highspeed;
            } else {
                s_state->sampling_mode = SM_0A0B_0C0D;
                s_state->dma_filter = &dma_filter_yuyv;
            }
            s_state->in_bytes_per_pixel = 2;       // camera sends YU/YV
            s_state->fb_bytes_per_pixel = 2;       // frame buffer stores YU/YV/RGB565
    } else if (pix_format == PIXFORMAT_RGB888) {
        s_state->fb_size = s_state->width * s_state->height * 3;
        if (is_hs_mode()) {
            if(s_state->sensor.id.PID == OV7670_PID) {
                s_state->sampling_mode = SM_0A0B_0B0C;
            }else{
                s_state->sampling_mode = SM_0A00_0B00;
            }
            s_state->dma_filter = &dma_filter_rgb888_highspeed;
        } else {
            s_state->sampling_mode = SM_0A0B_0C0D;
            s_state->dma_filter = &dma_filter_rgb888;
        }
        s_state->in_bytes_per_pixel = 2;       // camera sends RGB565
        s_state->fb_bytes_per_pixel = 3;       // frame buffer stores RGB888
    } else if (pix_format == PIXFORMAT_JPEG) {
        if (s_state->sensor.id.PID != OV2640_PID && s_state->sensor.id.PID != OV3660_PID && s_state->sensor.id.PID != OV5640_PID  && s_state->sensor.id.PID != NT99141_PID) {
            ESP_LOGE(TAG, "JPEG format is only supported for ov2640, ov3660 and ov5640");
            err = ESP_ERR_NOT_SUPPORTED;
            goto fail;
        }
        int qp = config->jpeg_quality;
        int compression_ratio_bound = 1;
        if (qp > 10) {
            compression_ratio_bound = 16;
        } else if (qp > 5) {
            compression_ratio_bound = 10;
        } else {
            compression_ratio_bound = 4;
        }
        (*s_state->sensor.set_quality)(&s_state->sensor, qp);
        s_state->in_bytes_per_pixel = 2;
        s_state->fb_bytes_per_pixel = 2;
        s_state->fb_size = (s_state->width * s_state->height * s_state->fb_bytes_per_pixel) / compression_ratio_bound;
        s_state->dma_filter = &dma_filter_jpeg;
        s_state->sampling_mode = SM_0A00_0B00;
    } else {
        ESP_LOGE(TAG, "Requested format is not supported");
        err = ESP_ERR_NOT_SUPPORTED;
        goto fail;
    }

    ESP_LOGD(TAG, "in_bpp: %d, fb_bpp: %d, fb_size: %d, mode: %d, width: %d height: %d",
             s_state->in_bytes_per_pixel, s_state->fb_bytes_per_pixel,
             s_state->fb_size, s_state->sampling_mode,
             s_state->width, s_state->height);

    i2s_init();

    err = dma_desc_init();
    if (err != ESP_OK) {
        ESP_LOGE(TAG, "Failed to initialize I2S and DMA");
        goto fail;
    }

    //s_state->fb_size = 75 * 1024;
    err = camera_fb_init(s_state->config.fb_count);
    if (err != ESP_OK) {
        ESP_LOGE(TAG, "Failed to allocate frame buffer");
        goto fail;
    }

    s_state->data_ready = xQueueCreate(16, sizeof(size_t));
    if (s_state->data_ready == NULL) {
        ESP_LOGE(TAG, "Failed to dma queue");
        err = ESP_ERR_NO_MEM;
        goto fail;
    }

    if(s_state->config.fb_count == 1) {
        s_state->frame_ready = xSemaphoreCreateBinary();
        if (s_state->frame_ready == NULL) {
            ESP_LOGE(TAG, "Failed to create semaphore");
            err = ESP_ERR_NO_MEM;
            goto fail;
        }
    } else {
        s_state->fb_in = xQueueCreate(s_state->config.fb_count, sizeof(camera_fb_t *));
        s_state->fb_out = xQueueCreate(1, sizeof(camera_fb_t *));
        if (s_state->fb_in == NULL || s_state->fb_out == NULL) {
            ESP_LOGE(TAG, "Failed to fb queues");
            err = ESP_ERR_NO_MEM;
            goto fail;
        }
    }

    //ToDo: core affinity?
#if CONFIG_CAMERA_CORE0
    if (!xTaskCreatePinnedToCore(&dma_filter_task, "dma_filter", 4096, NULL, 10, &s_state->dma_filter_task, 0))
#elif CONFIG_CAMERA_CORE1
    if (!xTaskCreatePinnedToCore(&dma_filter_task, "dma_filter", 4096, NULL, 10, &s_state->dma_filter_task, 1))
#else
    if (!xTaskCreate(&dma_filter_task, "dma_filter", 4096, NULL, 10, &s_state->dma_filter_task))
#endif
    {
        ESP_LOGE(TAG, "Failed to create DMA filter task");
        err = ESP_ERR_NO_MEM;
        goto fail;
    }

    vsync_intr_disable();
    err = gpio_install_isr_service(ESP_INTR_FLAG_LEVEL1 | ESP_INTR_FLAG_IRAM);
    if (err != ESP_OK) {
    	if (err != ESP_ERR_INVALID_STATE) {
    		ESP_LOGE(TAG, "gpio_install_isr_service failed (%x)", err);
        	goto fail;
    	}
    	else {
    		ESP_LOGW(TAG, "gpio_install_isr_service already installed");
    	}
    }
    err = gpio_isr_handler_add(s_state->config.pin_vsync, &vsync_isr, NULL);
    if (err != ESP_OK) {
        ESP_LOGE(TAG, "vsync_isr_handler_add failed (%x)", err);
        goto fail;
    }

    s_state->sensor.status.framesize = frame_size;
    s_state->sensor.pixformat = pix_format;
    ESP_LOGD(TAG, "Setting frame size to %dx%d", s_state->width, s_state->height);
    if (s_state->sensor.set_framesize(&s_state->sensor, frame_size) != 0) {
        ESP_LOGE(TAG, "Failed to set frame size");
        err = ESP_ERR_CAMERA_FAILED_TO_SET_FRAME_SIZE;
        goto fail;
    }
    s_state->sensor.set_pixformat(&s_state->sensor, pix_format);

    if (s_state->sensor.id.PID == OV2640_PID) {
        s_state->sensor.set_gainceiling(&s_state->sensor, GAINCEILING_2X);
        s_state->sensor.set_bpc(&s_state->sensor, false);
        s_state->sensor.set_wpc(&s_state->sensor, true);
        s_state->sensor.set_lenc(&s_state->sensor, true);
    }

    if (skip_frame()) {
        err = ESP_ERR_CAMERA_FAILED_TO_SET_OUT_FORMAT;
        goto fail;
    }
    //todo: for some reason the first set of the quality does not work.
    if (pix_format == PIXFORMAT_JPEG) {
        (*s_state->sensor.set_quality)(&s_state->sensor, config->jpeg_quality);
    }
    s_state->sensor.init_status(&s_state->sensor);
    return ESP_OK;

fail:
    esp_camera_deinit();
    return err;
}

esp_err_t esp_camera_init(const camera_config_t* config)
{
    camera_model_t camera_model = CAMERA_NONE;
    i2s_gpio_init(config);
    esp_err_t err = camera_probe(config, &camera_model);
    if (err != ESP_OK) {
        ESP_LOGE(TAG, "Camera probe failed with error 0x%x", err);
        goto fail;
    }
    if (camera_model == CAMERA_OV7725) {
        ESP_LOGI(TAG, "Detected OV7725 camera");
        if(config->pixel_format == PIXFORMAT_JPEG) {
            ESP_LOGE(TAG, "Camera does not support JPEG");
            err = ESP_ERR_CAMERA_NOT_SUPPORTED;
            goto fail;
        }
    } else if (camera_model == CAMERA_OV2640) {
        ESP_LOGI(TAG, "Detected OV2640 camera");
    } else if (camera_model == CAMERA_OV3660) {
        ESP_LOGI(TAG, "Detected OV3660 camera");
    } else if (camera_model == CAMERA_OV5640) {
        ESP_LOGI(TAG, "Detected OV5640 camera");
<<<<<<< HEAD
    } else if (camera_model == CAMERA_NT99141) {
        ESP_LOGI(TAG, "Detected NT99141 camera");
=======
    } else if (camera_model == CAMERA_OV7670) {
        ESP_LOGI(TAG, "Detected OV7670 camera");
>>>>>>> 630a3ccc
    } else {
        ESP_LOGI(TAG, "Camera not supported");
        err = ESP_ERR_CAMERA_NOT_SUPPORTED;
        goto fail;
    }
    err = camera_init(config);
    if (err != ESP_OK) {
        ESP_LOGE(TAG, "Camera init failed with error 0x%x", err);
        return err;
    }
    return ESP_OK;

fail:
    free(s_state);
    s_state = NULL;
    camera_disable_out_clock();
    return err;
}

esp_err_t esp_camera_deinit()
{
    if (s_state == NULL) {
        return ESP_ERR_INVALID_STATE;
    }
    if (s_state->dma_filter_task) {
        vTaskDelete(s_state->dma_filter_task);
    }
    if (s_state->data_ready) {
        vQueueDelete(s_state->data_ready);
    }
    if (s_state->fb_in) {
        vQueueDelete(s_state->fb_in);
    }
    if (s_state->fb_out) {
        vQueueDelete(s_state->fb_out);
    }
    if (s_state->frame_ready) {
        vSemaphoreDelete(s_state->frame_ready);
    }
    gpio_isr_handler_remove(s_state->config.pin_vsync);
    if (s_state->i2s_intr_handle) {
        esp_intr_disable(s_state->i2s_intr_handle);
        esp_intr_free(s_state->i2s_intr_handle);
    }
    dma_desc_deinit();
    camera_fb_deinit();

    if(s_state->config.pin_xclk >= 0) {
      camera_disable_out_clock();
    }
    free(s_state);
    s_state = NULL;
    periph_module_disable(PERIPH_I2S0_MODULE);
    return ESP_OK;
}

#define FB_GET_TIMEOUT (4000 / portTICK_PERIOD_MS)

camera_fb_t* esp_camera_fb_get()
{
    if (s_state == NULL) {
        return NULL;
    }
    if(!I2S0.conf.rx_start) {
        if(s_state->config.fb_count > 1) {
            ESP_LOGD(TAG, "i2s_run");
        }
        if (i2s_run() != 0) {
            return NULL;
        }
    }
    bool need_yield = false;
    if (s_state->config.fb_count == 1) {
        if (xSemaphoreTake(s_state->frame_ready, FB_GET_TIMEOUT) != pdTRUE){
            i2s_stop(&need_yield);
            ESP_LOGE(TAG, "Failed to get the frame on time!");
            return NULL;
        }
        return (camera_fb_t*)s_state->fb;
    }
    camera_fb_int_t * fb = NULL;
    if(s_state->fb_out) {
        if (xQueueReceive(s_state->fb_out, &fb, FB_GET_TIMEOUT) != pdTRUE) {
            i2s_stop(&need_yield);
            ESP_LOGE(TAG, "Failed to get the frame on time!");
            return NULL;
        }
    }
    return (camera_fb_t*)fb;
}

void esp_camera_fb_return(camera_fb_t * fb)
{
    if(fb == NULL || s_state == NULL || s_state->config.fb_count == 1 || s_state->fb_in == NULL) {
        return;
    }
    xQueueSend(s_state->fb_in, &fb, portMAX_DELAY);
}

sensor_t * esp_camera_sensor_get()
{
    if (s_state == NULL) {
        return NULL;
    }
    return &s_state->sensor;
}

esp_err_t esp_camera_save_to_nvs(const char *key) 
{
#if ESP_IDF_VERSION_MAJOR > 3
    nvs_handle_t handle;
#else
    nvs_handle handle;
#endif
    esp_err_t ret = nvs_open(key,NVS_READWRITE,&handle);
    
    if (ret == ESP_OK) {
        sensor_t *s = esp_camera_sensor_get();
        if (s != NULL) {
            ret = nvs_set_blob(handle,CAMERA_SENSOR_NVS_KEY,&s->status,sizeof(camera_status_t));
            if (ret == ESP_OK) {
                uint8_t pf = s->pixformat;
                ret = nvs_set_u8(handle,CAMERA_PIXFORMAT_NVS_KEY,pf);
            }
            return ret;
        } else {
            return ESP_ERR_CAMERA_NOT_DETECTED; 
        }
        nvs_close(handle);
        return ret;
    } else {
        return ret;
    }
}

esp_err_t esp_camera_load_from_nvs(const char *key) 
{
#if ESP_IDF_VERSION_MAJOR > 3
    nvs_handle_t handle;
#else
    nvs_handle handle;
#endif
  uint8_t pf;

  esp_err_t ret = nvs_open(key,NVS_READWRITE,&handle);
  
  if (ret == ESP_OK) {
      sensor_t *s = esp_camera_sensor_get();
      camera_status_t st;
      if (s != NULL) {
        size_t size = sizeof(camera_status_t);
        ret = nvs_get_blob(handle,CAMERA_SENSOR_NVS_KEY,&st,&size);
        if (ret == ESP_OK) {
            s->set_ae_level(s,st.ae_level);
            s->set_aec2(s,st.aec2);
            s->set_aec_value(s,st.aec_value);
            s->set_agc_gain(s,st.agc_gain);
            s->set_awb_gain(s,st.awb_gain);
            s->set_bpc(s,st.bpc);
            s->set_brightness(s,st.brightness);
            s->set_colorbar(s,st.colorbar);
            s->set_contrast(s,st.contrast);
            s->set_dcw(s,st.dcw);
            s->set_denoise(s,st.denoise);
            s->set_exposure_ctrl(s,st.aec);
            s->set_framesize(s,st.framesize);
            s->set_gain_ctrl(s,st.agc);          
            s->set_gainceiling(s,st.gainceiling);
            s->set_hmirror(s,st.hmirror);
            s->set_lenc(s,st.lenc);
            s->set_quality(s,st.quality);
            s->set_raw_gma(s,st.raw_gma);
            s->set_saturation(s,st.saturation);
            s->set_sharpness(s,st.sharpness);
            s->set_special_effect(s,st.special_effect);
            s->set_vflip(s,st.vflip);
            s->set_wb_mode(s,st.wb_mode);
            s->set_whitebal(s,st.awb);
            s->set_wpc(s,st.wpc);
        }  
        ret = nvs_get_u8(handle,CAMERA_PIXFORMAT_NVS_KEY,&pf);
        if (ret == ESP_OK) {
          s->set_pixformat(s,pf);
        }
      } else {
          return ESP_ERR_CAMERA_NOT_DETECTED;
      }
      nvs_close(handle);
      return ret;
  } else {
      ESP_LOGW(TAG,"Error (%d) opening nvs key \"%s\"",ret,key);
      return ret;
  }
}<|MERGE_RESOLUTION|>--- conflicted
+++ resolved
@@ -48,13 +48,11 @@
 #if CONFIG_OV5640_SUPPORT
 #include "ov5640.h"
 #endif
-<<<<<<< HEAD
 #if CONFIG_NT99141_SUPPORT
 #include "nt99141.h"
-=======
+#endif
 #if CONFIG_OV7670_SUPPORT
 #include "ov7670.h"
->>>>>>> 630a3ccc
 #endif
 
 typedef enum {
@@ -64,11 +62,8 @@
     CAMERA_OV2640 = 2640,
     CAMERA_OV3660 = 3660,
     CAMERA_OV5640 = 5640,
-<<<<<<< HEAD
+    CAMERA_OV7670 = 7670,
     CAMERA_NT99141 = 9141,
-=======
-    CAMERA_OV7670 = 7670,
->>>>>>> 630a3ccc
 } camera_model_t;
 
 #define REG_PID        0x0A
@@ -1099,22 +1094,18 @@
         ov5640_init(&s_state->sensor);
         break;
 #endif
-<<<<<<< HEAD
+#if CONFIG_OV7670_SUPPORT
+    case OV7670_PID:
+        *out_camera_model = CAMERA_OV7670;
+        ov7670_init(&s_state->sensor);
+        break;
+#endif
 #if CONFIG_NT99141_SUPPORT
         case NT99141_PID:
         *out_camera_model = CAMERA_NT99141;
         NT99141_init(&s_state->sensor);
         break;
 #endif
-
-=======
-#if CONFIG_OV7670_SUPPORT
-    case OV7670_PID:
-        *out_camera_model = CAMERA_OV7670;
-        ov7670_init(&s_state->sensor);
-        break;
-#endif
->>>>>>> 630a3ccc
     default:
         id->PID = 0;
         *out_camera_model = CAMERA_UNKNOWN;
@@ -1171,17 +1162,17 @@
             }
             break;
 #endif
-<<<<<<< HEAD
+#if CONFIG_OV7670_SUPPORT
+        case OV7670_PID:
+            if (frame_size > FRAMESIZE_VGA) {
+                frame_size = FRAMESIZE_VGA;
+            }
+            break;
+#endif
 #if CONFIG_NT99141_SUPPORT
         case NT99141_PID:
             if (frame_size > FRAMESIZE_HD) {
                 frame_size = FRAMESIZE_HD;
-=======
-#if CONFIG_OV7670_SUPPORT
-        case OV7670_PID:
-            if (frame_size > FRAMESIZE_VGA) {
-                frame_size = FRAMESIZE_VGA;
->>>>>>> 630a3ccc
             }
             break;
 #endif
@@ -1401,13 +1392,10 @@
         ESP_LOGI(TAG, "Detected OV3660 camera");
     } else if (camera_model == CAMERA_OV5640) {
         ESP_LOGI(TAG, "Detected OV5640 camera");
-<<<<<<< HEAD
+    } else if (camera_model == CAMERA_OV7670) {
+        ESP_LOGI(TAG, "Detected OV7670 camera");
     } else if (camera_model == CAMERA_NT99141) {
         ESP_LOGI(TAG, "Detected NT99141 camera");
-=======
-    } else if (camera_model == CAMERA_OV7670) {
-        ESP_LOGI(TAG, "Detected OV7670 camera");
->>>>>>> 630a3ccc
     } else {
         ESP_LOGI(TAG, "Camera not supported");
         err = ESP_ERR_CAMERA_NOT_SUPPORTED;
